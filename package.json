--- conflicted
+++ resolved
@@ -1,93 +1,89 @@
-{
-    "name": "pixi-viewport",
-<<<<<<< HEAD
-    "version": "4.24.0",
-=======
-    "version": "4.23.1",
->>>>>>> 1cd95bf5
-    "description": "A highly configurable viewport/2D camera designed to work with pixi.js. Features include dragging, pinch-to-zoom, mouse wheel zooming, decelerated dragging, follow target, snap to point, snap to zoom, clamping, bouncing on edges, and move on mouse edges.",
-    "main": "dist/viewport.js",
-    "module": "dist/viewport.es.js",
-    "types": "@types/index.d.ts",
-    "directories": {
-        "doc": "docs"
-    },
-    "files": [
-        "dist",
-        "@types"
-    ],
-    "scripts": {
-        "dev": "rollup -c rollup.dev.js --watch",
-        "test": "mocha",
-        "coverage": "nyc mocha",
-        "build": "rollup -c",
-        "docs": "jsdoc -c .jsdoc.json",
-        "upgrade": "yarn upgrade-interactive --latest",
-        "prepublishOnly": "yarn run build && yarn run builds && yarn run docs",
-        "builds-rollup": "rollup -c docs/builds/rollup/rollup.config.js",
-        "builds-browserify": "browserify docs/builds/browserify/code.js -o docs/builds/browserify/index.js",
-        "builds-standalone": "cp dist/viewport.js* docs/",
-        "builds-typescript": "rollup -c docs/builds/ts/rollup.config.js",
-        "builds-demo": "rollup -c docs/rollup.config.js",
-        "builds": "yarn builds-rollup && yarn builds-browserify && yarn builds-standalone && yarn builds-typescript && yarn builds-demo"
-    },
-    "repository": {
-        "type": "git",
-        "url": "git+https://github.com/davidfig/pixi-viewport.git"
-    },
-    "keywords": [
-        "PIXI",
-        "pixi.js",
-        "viewport",
-        "zoom",
-        "scroll",
-        "pinch",
-        "stage",
-        "bounce",
-        "decelerate"
-    ],
-    "author": "David Figatner",
-    "license": "MIT",
-    "bugs": {
-        "url": "https://github.com/davidfig/pixi-viewport/issues"
-    },
-    "homepage": "https://github.com/davidfig/pixi-viewport#readme",
-    "peerDependencies": {
-        "pixi.js": ">=4.6.0"
-    },
-    "dependencies": {
-        "penner": "^0.1.3"
-    },
-    "devDependencies": {
-        "@babel/core": "^7.13.8",
-        "@babel/preset-env": "^7.13.9",
-        "@joseph184/rollup-plugin-node-builtins": "^2.1.4",
-        "@rollup/plugin-babel": "^5.3.0",
-        "@rollup/plugin-commonjs": "^17.1.0",
-        "@rollup/plugin-node-resolve": "^11.2.0",
-        "@rollup/plugin-typescript": "^8.2.0",
-        "browserify": "^17.0.0",
-        "chai": "^4.3.1",
-        "clicked": "^4.0.3",
-        "dom-ease": "^0.9.3",
-        "fork-me-github": "^1.2.0",
-        "jsdoc": "^3.6.3",
-        "mocha": "^8.3.0",
-        "pixi-ease": "^3.0.7",
-        "pixi.js": "^6.0.0",
-        "raf": "^3.4.1",
-        "rollup": "^2.40.0",
-        "rollup-plugin-node-globals": "^1.4.0",
-        "rollup-plugin-peer-deps-external": "^2.2.4",
-        "rollup-plugin-serve": "^1.1.0",
-        "rollup-plugin-terser": "^7.0.2",
-        "serve": "^11.2.0",
-        "settingspanel": "^2.0.0",
-        "tslib": "^2.1.0",
-        "typescript": "^4.2.2",
-        "yy-counter": "^2.1.0",
-        "yy-fps": "^1.1.0",
-        "yy-jsdoc-template": "^1.3.0",
-        "yy-random": "^1.10.1"
-    }
-}
+{
+    "name": "pixi-viewport",
+    "version": "4.23.1",
+    "description": "A highly configurable viewport/2D camera designed to work with pixi.js. Features include dragging, pinch-to-zoom, mouse wheel zooming, decelerated dragging, follow target, snap to point, snap to zoom, clamping, bouncing on edges, and move on mouse edges.",
+    "main": "dist/viewport.js",
+    "module": "dist/viewport.es.js",
+    "types": "@types/index.d.ts",
+    "directories": {
+        "doc": "docs"
+    },
+    "files": [
+        "dist",
+        "@types"
+    ],
+    "scripts": {
+        "dev": "rollup -c rollup.dev.js --watch",
+        "test": "mocha",
+        "coverage": "nyc mocha",
+        "build": "rollup -c",
+        "docs": "jsdoc -c .jsdoc.json",
+        "upgrade": "yarn upgrade-interactive --latest",
+        "prepublishOnly": "yarn run build && yarn run builds && yarn run docs",
+        "builds-rollup": "rollup -c docs/builds/rollup/rollup.config.js",
+        "builds-browserify": "browserify docs/builds/browserify/code.js -o docs/builds/browserify/index.js",
+        "builds-standalone": "cp dist/viewport.js* docs/",
+        "builds-typescript": "rollup -c docs/builds/ts/rollup.config.js",
+        "builds-demo": "rollup -c docs/rollup.config.js",
+        "builds": "yarn builds-rollup && yarn builds-browserify && yarn builds-standalone && yarn builds-typescript && yarn builds-demo"
+    },
+    "repository": {
+        "type": "git",
+        "url": "git+https://github.com/davidfig/pixi-viewport.git"
+    },
+    "keywords": [
+        "PIXI",
+        "pixi.js",
+        "viewport",
+        "zoom",
+        "scroll",
+        "pinch",
+        "stage",
+        "bounce",
+        "decelerate"
+    ],
+    "author": "David Figatner",
+    "license": "MIT",
+    "bugs": {
+        "url": "https://github.com/davidfig/pixi-viewport/issues"
+    },
+    "homepage": "https://github.com/davidfig/pixi-viewport#readme",
+    "peerDependencies": {
+        "pixi.js": ">=4.6.0"
+    },
+    "dependencies": {
+        "penner": "^0.1.3"
+    },
+    "devDependencies": {
+        "@babel/core": "^7.13.8",
+        "@babel/preset-env": "^7.13.9",
+        "@joseph184/rollup-plugin-node-builtins": "^2.1.4",
+        "@rollup/plugin-babel": "^5.3.0",
+        "@rollup/plugin-commonjs": "^17.1.0",
+        "@rollup/plugin-node-resolve": "^11.2.0",
+        "@rollup/plugin-typescript": "^8.2.0",
+        "browserify": "^17.0.0",
+        "chai": "^4.3.1",
+        "clicked": "^4.0.3",
+        "dom-ease": "^0.9.3",
+        "fork-me-github": "^1.2.0",
+        "jsdoc": "^3.6.3",
+        "mocha": "^8.3.0",
+        "pixi-ease": "^3.0.7",
+        "pixi.js": "^6.0.0",
+        "raf": "^3.4.1",
+        "rollup": "^2.40.0",
+        "rollup-plugin-node-globals": "^1.4.0",
+        "rollup-plugin-peer-deps-external": "^2.2.4",
+        "rollup-plugin-serve": "^1.1.0",
+        "rollup-plugin-terser": "^7.0.2",
+        "serve": "^11.2.0",
+        "settingspanel": "^2.0.0",
+        "tslib": "^2.1.0",
+        "typescript": "^4.2.2",
+        "yy-counter": "^2.1.0",
+        "yy-fps": "^1.1.0",
+        "yy-jsdoc-template": "^1.3.0",
+        "yy-random": "^1.10.1"
+    }
+}