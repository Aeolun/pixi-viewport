--- conflicted
+++ resolved
@@ -1,146 +1,144 @@
-# pixi-viewport
-A highly configurable viewport/2D camera designed to work with pixi.js.
-
-Features include dragging, pinch-to-zoom, mouse wheel zooming, decelerated dragging, follow target, animate, snap to point, snap to zoom, clamping, bouncing on edges, and move on mouse edges. See the live examples below to try out all of these features.
-
-All features are configurable and removable, so set up the viewport to be exactly what you need.
-
-<<<<<<< HEAD
-## Support pixi-viewport!
-With your support, I can make pixi-viewport even better! Please consider making a donation:
-<a href="https://opencollective.com/pixi-viewport/donate" target="_blank">
-  <img src="https://opencollective.com/pixi-viewport/donate/button@2x.png?color=blue" width=300 style="margin-top: 0.5rem; display: block"/>
-</a>
-=======
-## v4.30.0+
-This project was migrated to Typescript (thanks [@ShukantPal](https://github.com/ShukantPal)!). All functionality should be the same. The live Example has been updated.
->>>>>>> 12598117
-
-## Live Examples
-* New: [https://davidfig.github.io/pixi-viewport/](https://davidfig.github.io/pixi-viewport/) (using [flems.io](https://flems.io))
-* Original:  [https://davidfig.github.io/pixi-viewport/original/](https://davidfig.github.io/pixi-viewport/original)
-
-## API Documentation
-[https://davidfig.github.io/pixi-viewport/jsdoc/](https://davidfig.github.io/pixi-viewport/jsdoc/)
-
-## Simple Example
-```js
-import * as PIXI from 'pixi.js'
-import { Viewport } from 'pixi-viewport'
-
-// or with require
-// const PIXI = require('pixi.js')
-// const Viewport = require('pixi-viewport').Viewport
-
-const app = new PIXI.Application()
-document.body.appendChild(app.view)
-
-// create viewport
-const viewport = new Viewport({
-    screenWidth: window.innerWidth,
-    screenHeight: window.innerHeight,
-    worldWidth: 1000,
-    worldHeight: 1000,
-
-    interaction: app.renderer.plugins.interaction // the interaction module is important for wheel to work properly when renderer.view is placed or scaled
-})
-
-// add the viewport to the stage
-app.stage.addChild(viewport)
-
-// activate plugins
-viewport
-    .drag()
-    .pinch()
-    .wheel()
-    .decelerate()
-
-// add a red box
-const sprite = viewport.addChild(new PIXI.Sprite(PIXI.Texture.WHITE))
-sprite.tint = 0xff0000
-sprite.width = sprite.height = 100
-sprite.position.set(100, 100)
-```
-
-## Installation
-
-    yarn add pixi-viewport
-or
-
-    npm i pixi-viewport
-
-or [grab the latest release](https://github.com/davidfig/pixi-viewport/releases/) and use it:
-
-```html
-<script src="/directory-to-file/pixi.js"></script>
-<script src="/directory-to-file/viewport.min.js"></script>
-<!-- or <script type="module" src="/directory-to-file/esm/viewport.es.js"></script> -->
-<script>
-    const Viewport = new pixi_viewport.Viewport(options)
-</script>
-```
-
-## Build Examples
-I've included the following build examples in the docs/ directory:
-
-* [flems-io interactive demo](https://davidfig.github.io/pixi-viewport/)
-* [original demo built with rollup](https://github.com/davidfig/pixi-viewport/tree/master/docs/original)
-* [browserify](https://github.com/davidfig/pixi-viewport/tree/master/docs/builds/browserify)
-* [rollup](https://github.com/davidfig/pixi-viewport/tree/master/docs/builds/rollup)
-* [standalone (e.g., cdn)](https://github.com/davidfig/pixi-viewport/tree/master/docs/builds/standalone)
-* [typescript](https://github.com/davidfig/pixi-viewport/tree/master/docs/builds/ts).
-
-You can see the live demos at [https://davidfig.github.io/pixi-viewport/builds/](https://davidfig.github.io/pixi-viewport/builds/).
-
-## Migration from pixi-viewport v3 to v4
-Viewport needs to be imported or required as follows:
-```js
-import { Viewport } from 'pixi-viewport'
-
-// or
-
-const Viewport = require('pixi-viewport').Viewport
-```
-Plugins have been moved to their own object:
-```js
-// viewport.pausePlugin('drag')
-viewport.plugins.pause('drag')
-
-// viewport.resumePlugin('drag')
-viewport.plugins.resume('drag')
-
-// viewport.removePlugin('drag')
-viewport.plugins.remove('drag')
-
-// viewport.userPlugin('name', plugin, index)
-viewport.plugins.add('name', plugin, index)
-```
-
-## Tests
-
-1. Clone repository
-2. yarn install
-3. yarn test (for Mocha test code)
-4. yarn coverage (for Instanbul coverage)
-
-## Development Recipe
-
-1. clone repository
-2. yarn install
-3. yarn dev
-4. open browser to http://localhost:10001
-
-PRs are more than welcome!
-
-## v4.30.0+
-This project was migrated to Typescript (thanks [@sukantpal](https://github.com/SukantPal)!). All functionality should be the same. The live Example has been updated.
-
-## Other Libraries
-If you liked pixi-viewport, please try my other open source libraries:
-* [pixi-scrollbox](https://github.com/davidfig/pixi-scrollbox) - pixi.js scrollbox: a masked box that can scroll vertically or horizontally with scrollbars (uses pixi-viewport)
-* [pixi-ease](https://github.com/davidfig/pixi-ease) - pixi.js animation library using easing functions
-* [intersects](https://github.com/davidfig/intersects) - a simple collection of 2d collision/intersects functions. Supports points, circles, lines, axis-aligned boxes, and polygons
-
-## license
-MIT License
-(c) 2021 [YOPEY YOPEY LLC](https://yopeyopey.com/) by David Figatner (david@yopeyopey.com)
+# pixi-viewport
+A highly configurable viewport/2D camera designed to work with pixi.js.
+
+Features include dragging, pinch-to-zoom, mouse wheel zooming, decelerated dragging, follow target, animate, snap to point, snap to zoom, clamping, bouncing on edges, and move on mouse edges. See the live examples below to try out all of these features.
+
+All features are configurable and removable, so set up the viewport to be exactly what you need.
+
+## Support pixi-viewport!
+With your support, I can make pixi-viewport even better! Please consider making a donation:
+<a href="https://opencollective.com/pixi-viewport/donate" target="_blank">
+  <img src="https://opencollective.com/pixi-viewport/donate/button@2x.png?color=blue" width=300 style="margin-top: 0.5rem; display: block"/>
+</a>
+
+## v4.30.0+
+This project was migrated to Typescript (thanks [@ShukantPal](https://github.com/ShukantPal)!). All functionality should be the same. The live Example has been updated.
+
+## Live Examples
+* New: [https://davidfig.github.io/pixi-viewport/](https://davidfig.github.io/pixi-viewport/) (using [flems.io](https://flems.io))
+* Original:  [https://davidfig.github.io/pixi-viewport/original/](https://davidfig.github.io/pixi-viewport/original)
+
+## API Documentation
+[https://davidfig.github.io/pixi-viewport/jsdoc/](https://davidfig.github.io/pixi-viewport/jsdoc/)
+
+## Simple Example
+```js
+import * as PIXI from 'pixi.js'
+import { Viewport } from 'pixi-viewport'
+
+// or with require
+// const PIXI = require('pixi.js')
+// const Viewport = require('pixi-viewport').Viewport
+
+const app = new PIXI.Application()
+document.body.appendChild(app.view)
+
+// create viewport
+const viewport = new Viewport({
+    screenWidth: window.innerWidth,
+    screenHeight: window.innerHeight,
+    worldWidth: 1000,
+    worldHeight: 1000,
+
+    interaction: app.renderer.plugins.interaction // the interaction module is important for wheel to work properly when renderer.view is placed or scaled
+})
+
+// add the viewport to the stage
+app.stage.addChild(viewport)
+
+// activate plugins
+viewport
+    .drag()
+    .pinch()
+    .wheel()
+    .decelerate()
+
+// add a red box
+const sprite = viewport.addChild(new PIXI.Sprite(PIXI.Texture.WHITE))
+sprite.tint = 0xff0000
+sprite.width = sprite.height = 100
+sprite.position.set(100, 100)
+```
+
+## Installation
+
+    yarn add pixi-viewport
+or
+
+    npm i pixi-viewport
+
+or [grab the latest release](https://github.com/davidfig/pixi-viewport/releases/) and use it:
+
+```html
+<script src="/directory-to-file/pixi.js"></script>
+<script src="/directory-to-file/viewport.min.js"></script>
+<!-- or <script type="module" src="/directory-to-file/esm/viewport.es.js"></script> -->
+<script>
+    const Viewport = new pixi_viewport.Viewport(options)
+</script>
+```
+
+## Build Examples
+I've included the following build examples in the docs/ directory:
+
+* [flems-io interactive demo](https://davidfig.github.io/pixi-viewport/)
+* [original demo built with rollup](https://github.com/davidfig/pixi-viewport/tree/master/docs/original)
+* [browserify](https://github.com/davidfig/pixi-viewport/tree/master/docs/builds/browserify)
+* [rollup](https://github.com/davidfig/pixi-viewport/tree/master/docs/builds/rollup)
+* [standalone (e.g., cdn)](https://github.com/davidfig/pixi-viewport/tree/master/docs/builds/standalone)
+* [typescript](https://github.com/davidfig/pixi-viewport/tree/master/docs/builds/ts).
+
+You can see the live demos at [https://davidfig.github.io/pixi-viewport/builds/](https://davidfig.github.io/pixi-viewport/builds/).
+
+## Migration from pixi-viewport v3 to v4
+Viewport needs to be imported or required as follows:
+```js
+import { Viewport } from 'pixi-viewport'
+
+// or
+
+const Viewport = require('pixi-viewport').Viewport
+```
+Plugins have been moved to their own object:
+```js
+// viewport.pausePlugin('drag')
+viewport.plugins.pause('drag')
+
+// viewport.resumePlugin('drag')
+viewport.plugins.resume('drag')
+
+// viewport.removePlugin('drag')
+viewport.plugins.remove('drag')
+
+// viewport.userPlugin('name', plugin, index)
+viewport.plugins.add('name', plugin, index)
+```
+
+## Tests
+
+1. Clone repository
+2. yarn install
+3. yarn test (for Mocha test code)
+4. yarn coverage (for Instanbul coverage)
+
+## Development Recipe
+
+1. clone repository
+2. yarn install
+3. yarn dev
+4. open browser to http://localhost:10001
+
+PRs are more than welcome!
+
+## v4.30.0+
+This project was migrated to Typescript (thanks [@sukantpal](https://github.com/SukantPal)!). All functionality should be the same. The live Example has been updated.
+
+## Other Libraries
+If you liked pixi-viewport, please try my other open source libraries:
+* [pixi-scrollbox](https://github.com/davidfig/pixi-scrollbox) - pixi.js scrollbox: a masked box that can scroll vertically or horizontally with scrollbars (uses pixi-viewport)
+* [pixi-ease](https://github.com/davidfig/pixi-ease) - pixi.js animation library using easing functions
+* [intersects](https://github.com/davidfig/intersects) - a simple collection of 2d collision/intersects functions. Supports points, circles, lines, axis-aligned boxes, and polygons
+
+## license
+MIT License
+(c) 2021 [YOPEY YOPEY LLC](https://yopeyopey.com/) by David Figatner (david@yopeyopey.com)